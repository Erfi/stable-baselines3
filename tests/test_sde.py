--- conflicted
+++ resolved
@@ -4,13 +4,9 @@
 import torch as th
 from torch.distributions import Normal
 
-<<<<<<< HEAD
 from torchy_baselines import A2C, TD3
-=======
-from torchy_baselines import A2C
 from torchy_baselines.common.vec_env import DummyVecEnv, VecNormalize
 from torchy_baselines.common.monitor import Monitor
->>>>>>> ef59a7e4
 
 
 def test_state_dependent_exploration():
@@ -58,11 +54,9 @@
 
     env = VecNormalize(DummyVecEnv([lambda: Monitor(gym.make(env_id))]), norm_reward=True)
     eval_env = VecNormalize(DummyVecEnv([lambda: Monitor(gym.make(env_id))]), training=False, norm_reward=False)
-<<<<<<< HEAD
-    model = model_class('MlpPolicy', env, n_steps=200, max_grad_norm=1, use_rms_prop=False,
-                        use_sde=True, ent_coef=0.00, verbose=1, create_eval_env=True, learning_rate=3e-4,
-                        policy_kwargs=dict(log_std_init=0.0, ortho_init=False, net_arch=[256, dict(pi=[256], vf=[256])]),
-                        seed=None)
+
+    model = model_class('MlpPolicy', env, n_steps=200, use_sde=True, ent_coef=0.00, verbose=1, learning_rate=3e-4,
+                        policy_kwargs=dict(log_std_init=0.0, ortho_init=False), seed=None)
     model.learn(total_timesteps=int(1000), log_interval=5, eval_freq=500, eval_env=eval_env)
 
 
@@ -70,10 +64,4 @@
 def test_state_dependent_offpolicy_noise(model_class):
     model = model_class('MlpPolicy', 'Pendulum-v0', use_sde=True, seed=None, create_eval_env=True,
                         verbose=1, policy_kwargs=dict(log_std_init=-2))
-    model.learn(total_timesteps=int(1000), eval_freq=500)
-=======
-
-    model = model_class('MlpPolicy', env, n_steps=200, use_sde=True, ent_coef=0.00, verbose=1, learning_rate=3e-4,
-                        policy_kwargs=dict(log_std_init=0.0, ortho_init=False), seed=None)
-    model.learn(total_timesteps=int(1000), log_interval=5, eval_freq=500, eval_env=eval_env)
->>>>>>> ef59a7e4
+    model.learn(total_timesteps=int(1000), eval_freq=500)